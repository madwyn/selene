if(NOT IS_DIRECTORY ${SELENE_DIR})
    message(FATAL_ERROR "Please build using the outermost CMakeLists.txt file.")
endif()

include(GNUInstallDirs)
include(CMakePackageConfigHelpers)

#------------------------------------------------------------------------------

add_library(selene_base "")
add_library(selene::selene_base ALIAS selene_base)

target_sources(selene_base PRIVATE
        ${CMAKE_CURRENT_LIST_DIR}/base/Allocators.cpp
        ${CMAKE_CURRENT_LIST_DIR}/base/Allocators.hpp
        ${CMAKE_CURRENT_LIST_DIR}/base/Assert.hpp
        ${CMAKE_CURRENT_LIST_DIR}/base/Bitcount.hpp
        ${CMAKE_CURRENT_LIST_DIR}/base/Kernel.hpp
        ${CMAKE_CURRENT_LIST_DIR}/base/MemoryBlock.hpp
        ${CMAKE_CURRENT_LIST_DIR}/base/MessageLog.cpp
        ${CMAKE_CURRENT_LIST_DIR}/base/MessageLog.hpp
        ${CMAKE_CURRENT_LIST_DIR}/base/Promote.hpp
        ${CMAKE_CURRENT_LIST_DIR}/base/Round.hpp
        ${CMAKE_CURRENT_LIST_DIR}/base/Types.hpp
        ${CMAKE_CURRENT_LIST_DIR}/base/Utils.hpp
        ${CMAKE_CURRENT_LIST_DIR}/base/_impl/ExplicitType.hpp
        )

target_compile_options(selene_base PRIVATE ${SELENE_COMPILER_OPTIONS})

target_compile_definitions(selene_base PRIVATE ${SELENE_COMPILER_DEFINITIONS})

if(SELENE_USE_DEFAULT_SINGLE_PRECISION)
    target_compile_definitions(selene_base PUBLIC SELENE_DEFAULT_SCALAR_SINGLE_PRECISION)
endif()

target_include_directories(selene_base PUBLIC
        $<BUILD_INTERFACE:${SELENE_DIR}>
        $<BUILD_INTERFACE:${PROJECT_BINARY_DIR}>
        $<INSTALL_INTERFACE:${CMAKE_INSTALL_INCLUDEDIR}>)

set_target_properties(selene_base PROPERTIES CXX_VISIBILITY_PRESET ${SELENE_VISIBILITY_PRESET})
set(SELENE_INSTALL_TARGETS ${SELENE_INSTALL_TARGETS} selene_base)

#------------------------------------------------------------------------------

add_library(selene_base_io "")
add_library(selene::selene_base_io ALIAS selene_base_io)

target_sources(selene_base_io PRIVATE
        ${CMAKE_CURRENT_LIST_DIR}/base/io/FileReader.hpp
        ${CMAKE_CURRENT_LIST_DIR}/base/io/FileUtils.cpp
        ${CMAKE_CURRENT_LIST_DIR}/base/io/FileUtils.hpp
        ${CMAKE_CURRENT_LIST_DIR}/base/io/FileWriter.hpp
        ${CMAKE_CURRENT_LIST_DIR}/base/io/MemoryReader.hpp
        ${CMAKE_CURRENT_LIST_DIR}/base/io/MemoryRegion.hpp
        ${CMAKE_CURRENT_LIST_DIR}/base/io/MemoryWriter.hpp
        ${CMAKE_CURRENT_LIST_DIR}/base/io/VectorReader.hpp
        ${CMAKE_CURRENT_LIST_DIR}/base/io/VectorWriter.hpp
        ${CMAKE_CURRENT_LIST_DIR}/base/io/WriterMode.hpp
        )

target_compile_options(selene_base_io PRIVATE ${SELENE_COMPILER_OPTIONS})

target_compile_definitions(selene_base_io PRIVATE ${SELENE_COMPILER_DEFINITIONS})

target_include_directories(selene_base_io PUBLIC
        $<BUILD_INTERFACE:${SELENE_DIR}>
        $<BUILD_INTERFACE:${PROJECT_BINARY_DIR}>
        $<INSTALL_INTERFACE:${CMAKE_INSTALL_INCLUDEDIR}>)

target_link_libraries(selene_base_io PUBLIC selene_base)

set_target_properties(selene_base_io PROPERTIES CXX_VISIBILITY_PRESET ${SELENE_VISIBILITY_PRESET})
set(SELENE_INSTALL_TARGETS ${SELENE_INSTALL_TARGETS} selene_base_io)

#------------------------------------------------------------------------------

add_library(selene_img "")
add_library(selene::selene_img ALIAS selene_img)

target_sources(selene_img PRIVATE
        ${CMAKE_CURRENT_LIST_DIR}/img/common/BoundingBox.hpp
        ${CMAKE_CURRENT_LIST_DIR}/img/common/DataPtr.hpp
        ${CMAKE_CURRENT_LIST_DIR}/img/common/PixelFormat.cpp
        ${CMAKE_CURRENT_LIST_DIR}/img/common/PixelFormat.hpp
        ${CMAKE_CURRENT_LIST_DIR}/img/common/Types.hpp

        ${CMAKE_CURRENT_LIST_DIR}/img/pixel/Pixel.hpp
        ${CMAKE_CURRENT_LIST_DIR}/img/pixel/PixelTraits.hpp
        ${CMAKE_CURRENT_LIST_DIR}/img/pixel/PixelTypeAliases.hpp

        ${CMAKE_CURRENT_LIST_DIR}/img/dynamic/DynImage.hpp
        ${CMAKE_CURRENT_LIST_DIR}/img/dynamic/DynImageIterators.hpp
        ${CMAKE_CURRENT_LIST_DIR}/img/dynamic/DynImageView.hpp
        ${CMAKE_CURRENT_LIST_DIR}/img/dynamic/UntypedLayout.hpp
        ${CMAKE_CURRENT_LIST_DIR}/img/dynamic/_impl/RuntimeChecks.hpp
        ${CMAKE_CURRENT_LIST_DIR}/img/dynamic/_impl/StaticChecks.hpp
        ${CMAKE_CURRENT_LIST_DIR}/img/dynamic/_impl/Utils.hpp

        ${CMAKE_CURRENT_LIST_DIR}/img/typed/Image.hpp
        ${CMAKE_CURRENT_LIST_DIR}/img/typed/ImageBase.hpp
        ${CMAKE_CURRENT_LIST_DIR}/img/typed/ImageIterators.hpp
        ${CMAKE_CURRENT_LIST_DIR}/img/typed/ImageTypeAliases.hpp
        ${CMAKE_CURRENT_LIST_DIR}/img/typed/ImageView.hpp
        ${CMAKE_CURRENT_LIST_DIR}/img/typed/ImageViewTypeAliases.hpp
        ${CMAKE_CURRENT_LIST_DIR}/img/typed/TypedLayout.hpp
        ${CMAKE_CURRENT_LIST_DIR}/img/typed/Utilities.hpp
        ${CMAKE_CURRENT_LIST_DIR}/img/typed/_impl/ImageBaseTraits.hpp

        ${CMAKE_CURRENT_LIST_DIR}/img/typed/access/BorderAccessors.hpp
        ${CMAKE_CURRENT_LIST_DIR}/img/typed/access/GetPixel.hpp
        ${CMAKE_CURRENT_LIST_DIR}/img/typed/access/Interpolators.hpp
        ${CMAKE_CURRENT_LIST_DIR}/img/typed/access/RelativeAccessor.hpp

        ${CMAKE_CURRENT_LIST_DIR}/img/interop/DynImageToImage.hpp
        ${CMAKE_CURRENT_LIST_DIR}/img/interop/ImageToDynImage.hpp
        ${CMAKE_CURRENT_LIST_DIR}/img/interop/OpenCV.hpp
        )

target_compile_options(selene_img PRIVATE ${SELENE_COMPILER_OPTIONS} ${SELENE_IMG_COMPILER_OPTIONS})

target_compile_definitions(selene_img PRIVATE ${SELENE_COMPILER_DEFINITIONS})

target_include_directories(selene_img PUBLIC
        $<BUILD_INTERFACE:${SELENE_DIR}>
        $<BUILD_INTERFACE:${PROJECT_BINARY_DIR}>
        $<INSTALL_INTERFACE:${CMAKE_INSTALL_INCLUDEDIR}>)

target_link_libraries(selene_img PUBLIC selene_base)

set_target_properties(selene_img PROPERTIES CXX_VISIBILITY_PRESET ${SELENE_VISIBILITY_PRESET})
set(SELENE_INSTALL_TARGETS ${SELENE_INSTALL_TARGETS} selene_img)

#------------------------------------------------------------------------------

if(JPEG_FOUND)

    add_library(selene_img_io_jpeg "")
    add_library(selene::selene_img_io_jpeg ALIAS selene_img_io_jpeg)

    target_sources(selene_img_io_jpeg PRIVATE
            ${CMAKE_CURRENT_LIST_DIR}/img_io/jpeg/Common.hpp
            ${CMAKE_CURRENT_LIST_DIR}/img_io/jpeg/Read.cpp
            ${CMAKE_CURRENT_LIST_DIR}/img_io/jpeg/Read.hpp
            ${CMAKE_CURRENT_LIST_DIR}/img_io/jpeg/Write.cpp
            ${CMAKE_CURRENT_LIST_DIR}/img_io/jpeg/Write.hpp
            ${CMAKE_CURRENT_LIST_DIR}/img_io/jpeg/_impl/Common.hpp
            ${CMAKE_CURRENT_LIST_DIR}/img_io/jpeg/_impl/Detail.cpp
            ${CMAKE_CURRENT_LIST_DIR}/img_io/jpeg/_impl/Detail.hpp
            )

    target_compile_options(selene_img_io_jpeg PRIVATE ${SELENE_COMPILER_OPTIONS} ${SELENE_IMG_COMPILER_OPTIONS})

    target_compile_definitions(selene_img_io_jpeg PRIVATE ${SELENE_COMPILER_DEFINITIONS})

    target_include_directories(selene_img_io_jpeg PUBLIC
            $<BUILD_INTERFACE:${SELENE_DIR}>
            $<BUILD_INTERFACE:${PROJECT_BINARY_DIR}>
            $<INSTALL_INTERFACE:${CMAKE_INSTALL_INCLUDEDIR}>)

    target_include_directories(selene_img_io_jpeg PUBLIC ${JPEG_INCLUDE_DIR})
    target_link_libraries(selene_img_io_jpeg PUBLIC ${JPEG_LIBRARIES})
    # Imported target support upcoming in CMake (commit 87f2cf3b1ce0ef7b8e71eae0f44cf9753660d423)
    #target_link_libraries(selene_img_io_jpeg PUBLIC JPEG::JPEG)
    target_link_libraries(selene_img_io_jpeg PUBLIC selene_base_io selene_img)

    set_target_properties(selene_img_io_jpeg PROPERTIES CXX_VISIBILITY_PRESET ${SELENE_VISIBILITY_PRESET})
    set(SELENE_INSTALL_TARGETS ${SELENE_INSTALL_TARGETS} selene_img_io_jpeg)

endif()

#------------------------------------------------------------------------------

if(PNG_FOUND)

    add_library(selene_img_io_png "")
    add_library(selene::selene_img_io_png ALIAS selene_img_io_png)

    target_sources(selene_img_io_png PRIVATE
            ${CMAKE_CURRENT_LIST_DIR}/img_io/png/Read.cpp
            ${CMAKE_CURRENT_LIST_DIR}/img_io/png/Read.hpp
            ${CMAKE_CURRENT_LIST_DIR}/img_io/png/Write.cpp
            ${CMAKE_CURRENT_LIST_DIR}/img_io/png/Write.hpp
            ${CMAKE_CURRENT_LIST_DIR}/img_io/png/_impl/Detail.cpp
            ${CMAKE_CURRENT_LIST_DIR}/img_io/png/_impl/Detail.hpp
            )

    target_compile_options(selene_img_io_png PRIVATE ${SELENE_COMPILER_OPTIONS} ${SELENE_IMG_COMPILER_OPTIONS})

    target_compile_definitions(selene_img_io_png PRIVATE ${SELENE_COMPILER_DEFINITIONS})

    target_include_directories(selene_img_io_png PUBLIC
            $<BUILD_INTERFACE:${SELENE_DIR}>
            $<BUILD_INTERFACE:${PROJECT_BINARY_DIR}>
            $<INSTALL_INTERFACE:${CMAKE_INSTALL_INCLUDEDIR}>)

    target_link_libraries(selene_img_io_png PUBLIC PNG::PNG)
    target_link_libraries(selene_img_io_png PUBLIC selene_base_io selene_img)

    set_target_properties(selene_img_io_png PROPERTIES CXX_VISIBILITY_PRESET ${SELENE_VISIBILITY_PRESET})
    set(SELENE_INSTALL_TARGETS ${SELENE_INSTALL_TARGETS} selene_img_io_png)

endif()

#------------------------------------------------------------------------------

if(TIFF_FOUND)

    add_library(selene_img_io_tiff "")
    add_library(selene::selene_img_io_tiff ALIAS selene_img_io_tiff)

    target_sources(selene_img_io_tiff PRIVATE
            ${CMAKE_CURRENT_LIST_DIR}/img_io/tiff/Common.cpp
            ${CMAKE_CURRENT_LIST_DIR}/img_io/tiff/Common.hpp
            ${CMAKE_CURRENT_LIST_DIR}/img_io/tiff/Read.cpp
            ${CMAKE_CURRENT_LIST_DIR}/img_io/tiff/Read.hpp
            ${CMAKE_CURRENT_LIST_DIR}/img_io/tiff/Write.cpp
            ${CMAKE_CURRENT_LIST_DIR}/img_io/tiff/Write.cpp
            ${CMAKE_CURRENT_LIST_DIR}/img_io/tiff/_impl/TIFFDetail.cpp
            ${CMAKE_CURRENT_LIST_DIR}/img_io/tiff/_impl/TIFFDetail.hpp
            ${CMAKE_CURRENT_LIST_DIR}/img_io/tiff/_impl/TIFFIOFunctions.hpp
            ${CMAKE_CURRENT_LIST_DIR}/img_io/tiff/_impl/TIFFReadHighLevel.cpp
            ${CMAKE_CURRENT_LIST_DIR}/img_io/tiff/_impl/TIFFReadHighLevel.hpp
            ${CMAKE_CURRENT_LIST_DIR}/img_io/tiff/_impl/TIFFReadStrips.cpp
            ${CMAKE_CURRENT_LIST_DIR}/img_io/tiff/_impl/TIFFReadStrips.hpp
            ${CMAKE_CURRENT_LIST_DIR}/img_io/tiff/_impl/TIFFReadTiles.cpp
            ${CMAKE_CURRENT_LIST_DIR}/img_io/tiff/_impl/TIFFReadTiles.hpp
            )

    target_compile_options(selene_img_io_tiff PRIVATE ${SELENE_COMPILER_OPTIONS} ${SELENE_IMG_COMPILER_OPTIONS})

    target_compile_definitions(selene_img_io_tiff PRIVATE ${SELENE_COMPILER_DEFINITIONS})

    target_include_directories(selene_img_io_tiff PUBLIC
            $<BUILD_INTERFACE:${SELENE_DIR}>
            $<BUILD_INTERFACE:${PROJECT_BINARY_DIR}>
            $<INSTALL_INTERFACE:${CMAKE_INSTALL_INCLUDEDIR}>)

    target_link_libraries(selene_img_io_tiff PUBLIC TIFF::TIFF)
    target_link_libraries(selene_img_io_tiff PUBLIC selene_base_io selene_img)

    set_target_properties(selene_img_io_tiff PROPERTIES CXX_VISIBILITY_PRESET ${SELENE_VISIBILITY_PRESET})
    set(SELENE_INSTALL_TARGETS ${SELENE_INSTALL_TARGETS} selene_img_io_tiff)

endif()

#------------------------------------------------------------------------------

if(JPEG_FOUND OR PNG_FOUND OR TIFF_FOUND)

    add_library(selene_img_io "")
    add_library(selene::selene_img_io ALIAS selene_img_io)

    target_sources(selene_img_io PRIVATE
            ${CMAKE_CURRENT_LIST_DIR}/img_io/IO.cpp
            ${CMAKE_CURRENT_LIST_DIR}/img_io/IO.hpp
            ${CMAKE_CURRENT_LIST_DIR}/img_io/_impl/Util.hpp
            )

    target_compile_options(selene_img_io PRIVATE ${SELENE_COMPILER_OPTIONS} ${SELENE_IMG_COMPILER_OPTIONS})

    target_compile_definitions(selene_img_io PRIVATE ${SELENE_COMPILER_DEFINITIONS})

    target_include_directories(selene_img_io PUBLIC
            $<BUILD_INTERFACE:${SELENE_DIR}>
            $<BUILD_INTERFACE:${PROJECT_BINARY_DIR}>
            $<INSTALL_INTERFACE:${CMAKE_INSTALL_INCLUDEDIR}>)

    target_link_libraries(selene_img_io PUBLIC selene_base_io selene_img)
    if(JPEG_FOUND)
        target_link_libraries(selene_img_io PUBLIC selene_img_io_jpeg)
    endif()
    if(PNG_FOUND)
        target_link_libraries(selene_img_io PUBLIC selene_img_io_png)
    endif()
    if(TIFF_FOUND)
        target_link_libraries(selene_img_io PUBLIC selene_img_io_tiff)
    endif()

    set_target_properties(selene_img_io PROPERTIES CXX_VISIBILITY_PRESET ${SELENE_VISIBILITY_PRESET})
    set(SELENE_INSTALL_TARGETS ${SELENE_INSTALL_TARGETS} selene_img_io)

endif()

#------------------------------------------------------------------------------

add_library(selene_img_ops "")
add_library(selene::selene_img_ops ALIAS selene_img_ops)

target_sources(selene_img_ops PRIVATE
        ${CMAKE_CURRENT_LIST_DIR}/img_ops/Algorithms.hpp
        ${CMAKE_CURRENT_LIST_DIR}/img_ops/Allocate.hpp
        ${CMAKE_CURRENT_LIST_DIR}/img_ops/ChannelOperations.hpp
        ${CMAKE_CURRENT_LIST_DIR}/img_ops/Clone.hpp
        ${CMAKE_CURRENT_LIST_DIR}/img_ops/Convolution.hpp
        ${CMAKE_CURRENT_LIST_DIR}/img_ops/Crop.hpp
        ${CMAKE_CURRENT_LIST_DIR}/img_ops/DynView.hpp
        ${CMAKE_CURRENT_LIST_DIR}/img_ops/Fill.hpp
        ${CMAKE_CURRENT_LIST_DIR}/img_ops/ImageConversions.hpp
        ${CMAKE_CURRENT_LIST_DIR}/img_ops/PixelConversions.cpp
        ${CMAKE_CURRENT_LIST_DIR}/img_ops/PixelConversions.hpp
        ${CMAKE_CURRENT_LIST_DIR}/img_ops/Resample.hpp
        ${CMAKE_CURRENT_LIST_DIR}/img_ops/Transformations.hpp
        ${CMAKE_CURRENT_LIST_DIR}/img_ops/View.hpp
        )

target_compile_options(selene_img_ops PRIVATE ${SELENE_COMPILER_OPTIONS} ${SELENE_IMG_COMPILER_OPTIONS})

target_compile_definitions(selene_img_ops PRIVATE ${SELENE_COMPILER_DEFINITIONS})

target_include_directories(selene_img_ops PUBLIC
        $<BUILD_INTERFACE:${SELENE_DIR}>
        $<BUILD_INTERFACE:${PROJECT_BINARY_DIR}>
        $<INSTALL_INTERFACE:${CMAKE_INSTALL_INCLUDEDIR}>)

target_link_libraries(selene_img_ops PUBLIC selene_img)

set_target_properties(selene_img_ops PROPERTIES CXX_VISIBILITY_PRESET ${SELENE_VISIBILITY_PRESET})
set(SELENE_INSTALL_TARGETS ${SELENE_INSTALL_TARGETS} selene_img_ops)

#------------------------------------------------------------------------------

add_library(selene INTERFACE)
add_library(selene::selene ALIAS selene)

target_include_directories(selene INTERFACE
        $<BUILD_INTERFACE:${SELENE_DIR}>
        $<INSTALL_INTERFACE:${CMAKE_INSTALL_INCLUDEDIR}>)

target_link_libraries(selene INTERFACE
        selene_base
        selene_base_io
        selene_img
        selene_img_ops)

if(JPEG_FOUND)
    target_link_libraries(selene INTERFACE selene_img_io_jpeg)
endif()

if(PNG_FOUND)
    target_link_libraries(selene INTERFACE selene_img_io_png)
endif()

if(TIFF_FOUND)
    target_link_libraries(selene INTERFACE selene_img_io_tiff)
endif()

if(JPEG_FOUND OR PNG_FOUND OR TIFF_FOUND)
    target_link_libraries(selene INTERFACE selene_img_io)
endif()

#------------------------------------------------------------------------------

# Write configure file

configure_file(${CMAKE_SOURCE_DIR}/cmake/selene_config.hpp.in selene_config.hpp)

#------------------------------------------------------------------------------

# Installation

set(SELENE_INSTALL_CONFIGDIR ${CMAKE_INSTALL_LIBDIR}/cmake/selene)

# Create selene-config-version.cmake
write_basic_package_version_file(
        ${CMAKE_CURRENT_BINARY_DIR}/selene-config-version.cmake
        VERSION ${PROJECT_VERSION}
        COMPATIBILITY AnyNewerVersion)

# Create selene-config.cmake
configure_package_config_file(
        ${SELENE_DIR}/cmake/selene-config.cmake.in
        ${CMAKE_CURRENT_BINARY_DIR}/selene-config.cmake
        INSTALL_DESTINATION ${SELENE_INSTALL_CONFIGDIR})

# Install library files
<<<<<<< HEAD
install(TARGETS ${SELENE_INSTALL_TARGETS}
=======
install(TARGETS selene_base
                selene_base_io
                selene_img
                selene_img_io_jpeg
                selene_img_io_png
                selene_img_io_tiff
                selene_img_io
                selene_img_ops
                selene
>>>>>>> 8ef4d724
        EXPORT selene-targets
        LIBRARY DESTINATION ${CMAKE_INSTALL_LIBDIR}
        ARCHIVE DESTINATION ${CMAKE_INSTALL_LIBDIR}
        RUNTIME DESTINATION ${CMAKE_INSTALL_BINDIR}
        PUBLIC_HEADER DESTINATION ${CMAKE_INSTALL_INCLUDEDIR})

# Install headers
install(DIRECTORY ${CMAKE_CURRENT_LIST_DIR}
        DESTINATION ${CMAKE_INSTALL_INCLUDEDIR}
        FILES_MATCHING PATTERN "*.hpp"
                       PATTERN "_doc.hpp" EXCLUDE)

<<<<<<< HEAD
# Install config file
install(FILES ${CMAKE_CURRENT_BINARY_DIR}/selene_config.hpp
        DESTINATION ${CMAKE_INSTALL_INCLUDEDIR}/selene)

# Install export header
install(FILES ${CMAKE_CURRENT_BINARY_DIR}/selene_export.hpp
        DESTINATION ${CMAKE_INSTALL_INCLUDEDIR}/selene)

=======
>>>>>>> 8ef4d724
# Install exports
install(EXPORT selene-targets
        FILE selene-targets.cmake
        NAMESPACE selene::
        DESTINATION ${SELENE_INSTALL_CONFIGDIR})

# Install config and config-version files
install(FILES
        ${CMAKE_CURRENT_BINARY_DIR}/selene-config.cmake
        ${CMAKE_CURRENT_BINARY_DIR}/selene-config-version.cmake
        DESTINATION ${SELENE_INSTALL_CONFIGDIR})

#------------------------------------------------------------------------------

# Exporting from the build tree

export(EXPORT selene-targets
        FILE ${CMAKE_CURRENT_BINARY_DIR}/selene-targets.cmake
        NAMESPACE selene::)

export(PACKAGE selene)<|MERGE_RESOLUTION|>--- conflicted
+++ resolved
@@ -375,19 +375,7 @@
         INSTALL_DESTINATION ${SELENE_INSTALL_CONFIGDIR})
 
 # Install library files
-<<<<<<< HEAD
 install(TARGETS ${SELENE_INSTALL_TARGETS}
-=======
-install(TARGETS selene_base
-                selene_base_io
-                selene_img
-                selene_img_io_jpeg
-                selene_img_io_png
-                selene_img_io_tiff
-                selene_img_io
-                selene_img_ops
-                selene
->>>>>>> 8ef4d724
         EXPORT selene-targets
         LIBRARY DESTINATION ${CMAKE_INSTALL_LIBDIR}
         ARCHIVE DESTINATION ${CMAKE_INSTALL_LIBDIR}
@@ -400,17 +388,10 @@
         FILES_MATCHING PATTERN "*.hpp"
                        PATTERN "_doc.hpp" EXCLUDE)
 
-<<<<<<< HEAD
 # Install config file
 install(FILES ${CMAKE_CURRENT_BINARY_DIR}/selene_config.hpp
         DESTINATION ${CMAKE_INSTALL_INCLUDEDIR}/selene)
 
-# Install export header
-install(FILES ${CMAKE_CURRENT_BINARY_DIR}/selene_export.hpp
-        DESTINATION ${CMAKE_INSTALL_INCLUDEDIR}/selene)
-
-=======
->>>>>>> 8ef4d724
 # Install exports
 install(EXPORT selene-targets
         FILE selene-targets.cmake
