[requires]
libjpeg-turbo/[>1.5.0]@bincrafters/stable
libpng/[>1.2.0]@bincrafters/stable
<<<<<<< HEAD
boost/1.67.0@conan/stable
=======
boost/[>1.66.0]@conan/stable
>>>>>>> 3d08d8a0

# There does not seem to be a working, cross-platform package for Google Benchmark yet.
# There does not seem to be a working, cross-platform package for OpenCV yet.

[generators]
cmake_find_package
cmake_paths

[imports]
bin, *.dll -> ./bin # Copies all dll files from packages bin folder to my "bin" folder
lib, *.dylib* -> ./lib # Copies all dylib files from packages lib folder to my "lib" folder
lib, *.so* -> ./lib # Copies all so files from packages lib folder to my "lib" folder<|MERGE_RESOLUTION|>--- conflicted
+++ resolved
@@ -1,11 +1,7 @@
 [requires]
 libjpeg-turbo/[>1.5.0]@bincrafters/stable
 libpng/[>1.2.0]@bincrafters/stable
-<<<<<<< HEAD
-boost/1.67.0@conan/stable
-=======
 boost/[>1.66.0]@conan/stable
->>>>>>> 3d08d8a0
 
 # There does not seem to be a working, cross-platform package for Google Benchmark yet.
 # There does not seem to be a working, cross-platform package for OpenCV yet.
